// Copyright 2015 Matthew Holt and The Caddy Authors
//
// Licensed under the Apache License, Version 2.0 (the "License");
// you may not use this file except in compliance with the License.
// You may obtain a copy of the License at
//
//     http://www.apache.org/licenses/LICENSE-2.0
//
// Unless required by applicable law or agreed to in writing, software
// distributed under the License is distributed on an "AS IS" BASIS,
// WITHOUT WARRANTIES OR CONDITIONS OF ANY KIND, either express or implied.
// See the License for the specific language governing permissions and
// limitations under the License.

package caddyhttp

import (
	"encoding/json"
	"fmt"
	"net/http"

	"github.com/caddyserver/caddy/v2"
)

// ServerRoute represents a set of matching rules,
// middlewares, and a responder for handling HTTP
// requests.
type ServerRoute struct {
	Group       string                       `json:"group,omitempty"`
	MatcherSets []map[string]json.RawMessage `json:"match,omitempty"`
	Handle      []json.RawMessage            `json:"handle,omitempty"`
	Terminal    bool                         `json:"terminal,omitempty"`

	// decoded values
	matcherSets []MatcherSet
	handlers    []MiddlewareHandler
}

// Empty returns true if the route has all zero/default values.
func (sr ServerRoute) Empty() bool {
	return len(sr.MatcherSets) == 0 &&
		len(sr.Handle) == 0 &&
		len(sr.handlers) == 0 &&
		!sr.Terminal &&
		sr.Group == ""
}

func (sr ServerRoute) anyMatcherSetMatches(r *http.Request) bool {
	for _, ms := range sr.matcherSets {
		if ms.Match(r) {
			return true
		}
	}
	// if no matchers, always match
	return len(sr.matcherSets) == 0
}

// MatcherSet is a set of matchers which
// must all match in order for the request
// to be matched successfully.
type MatcherSet []RequestMatcher

// Match returns true if the request matches all
// matchers in mset.
func (mset MatcherSet) Match(r *http.Request) bool {
	for _, m := range mset {
		if !m.Match(r) {
			return false
		}
	}
	return true
}

// RouteList is a list of server routes that can
// create a middleware chain.
type RouteList []ServerRoute

// Provision sets up all the routes by loading the modules.
func (routes RouteList) Provision(ctx caddy.Context) error {
	for i, route := range routes {
		// matchers
		for _, matcherSet := range route.MatcherSets {
			var matchers MatcherSet
			for modName, rawMsg := range matcherSet {
				val, err := ctx.LoadModule("http.matchers."+modName, rawMsg)
				if err != nil {
					return fmt.Errorf("loading matcher module '%s': %v", modName, err)
				}
				matchers = append(matchers, val.(RequestMatcher))
			}
			routes[i].matcherSets = append(routes[i].matcherSets, matchers)
		}
		routes[i].MatcherSets = nil // allow GC to deallocate - TODO: Does this help?

		// handlers
		for j, rawMsg := range route.Handle {
			mh, err := ctx.LoadModuleInline("handler", "http.handlers", rawMsg)
			if err != nil {
				return fmt.Errorf("loading handler module in position %d: %v", j, err)
			}
			routes[i].handlers = append(routes[i].handlers, mh.(MiddlewareHandler))
		}
		routes[i].Handle = nil // allow GC to deallocate - TODO: Does this help?
	}
	return nil
}

// BuildCompositeRoute creates a chain of handlers by
// applying all of the matching routes.
<<<<<<< HEAD
func (routes RouteList) BuildCompositeRoute(rw http.ResponseWriter, req *http.Request) Handler {
=======
func (routes RouteList) BuildCompositeRoute(req *http.Request) Handler {
>>>>>>> eb8625f7
	if len(routes) == 0 {
		return emptyHandler
	}

	var mid []Middleware
	groups := make(map[string]struct{})

	for _, route := range routes {
		// route must match at least one of the matcher sets
		if !route.anyMatcherSetMatches(req) {
			continue
		}

		// if route is part of a group, ensure only the
		// first matching route in the group is applied
		if route.Group != "" {
			_, ok := groups[route.Group]
			if ok {
				// this group has already been satisfied
				// by a matching route
				continue
			}
			// this matching route satisfies the group
			groups[route.Group] = struct{}{}
		}

		// apply the rest of the route
		for _, mh := range route.handlers {
			// we have to be sure to wrap mh outside
			// of our current stack frame so that the
			// reference to this mh isn't overwritten
			// on the next iteration, leaving the last
			// middleware in the chain as the ONLY
			// middleware in the chain!
			mid = append(mid, wrapMiddleware(mh))
		}

		// if this route is supposed to be last, don't
		// compile any more into the chain
		if route.Terminal {
			break
		}
	}

	// build the middleware chain, with the responder at the end
	stack := emptyHandler
	for i := len(mid) - 1; i >= 0; i-- {
		stack = mid[i](stack)
	}

	return stack
}

// wrapMiddleware wraps m such that it can be correctly
// appended to a list of middleware. We can't do this
// directly in a loop because it relies on a reference
// to mh not changing until the execution of its handler,
// which is deferred by multiple func closures. In other
// words, we need to pull this particular MiddlewareHandler
// pointer into its own stack frame to preserve it so it
// won't be overwritten in future loop iterations.
func wrapMiddleware(mh MiddlewareHandler) Middleware {
	return func(next HandlerFunc) HandlerFunc {
		return func(w http.ResponseWriter, r *http.Request) error {
			// TODO: This is where request tracing could be implemented; also
			// see below to trace the responder as well
			// TODO: Trace a diff of the request, would be cool too! see what changed since the last middleware (host, headers, URI...)
			// TODO: see what the std lib gives us in terms of stack tracing too
			return mh.ServeHTTP(w, r, next)
		}
	}
}<|MERGE_RESOLUTION|>--- conflicted
+++ resolved
@@ -107,11 +107,7 @@
 
 // BuildCompositeRoute creates a chain of handlers by
 // applying all of the matching routes.
-<<<<<<< HEAD
-func (routes RouteList) BuildCompositeRoute(rw http.ResponseWriter, req *http.Request) Handler {
-=======
 func (routes RouteList) BuildCompositeRoute(req *http.Request) Handler {
->>>>>>> eb8625f7
 	if len(routes) == 0 {
 		return emptyHandler
 	}
