--- conflicted
+++ resolved
@@ -29,13 +29,8 @@
 	r := fakeRequest()
 	w := httptest.NewRecorder()
 
-<<<<<<< HEAD
-	s := Static{
-		StatusCode: strconv.Itoa(http.StatusNotFound),
-=======
 	s := StaticResponse{
 		StatusCode: weakString(strconv.Itoa(http.StatusNotFound)),
->>>>>>> eb8625f7
 		Headers: http.Header{
 			"X-Test": []string{"Testing"},
 		},
